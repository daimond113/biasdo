use std::str::FromStr;

use actix_web::{get, post, web, HttpResponse, Responder};
use chrono::{DateTime, Utc};
use dashmap::DashSet;
use indexmap::IndexMap;
use serde::Deserialize;
use sqlx::{query, query_as};
use validator::Validate;

use crate::ws::JsonMessage;
use crate::{
    consts::merge_json,
    errors::{self},
    structures::{
        self,
        channel::{Channel, ChannelKind},
        member::Member,
        server::Server,
        session::Session,
    },
    AppState,
};

#[get("/servers/{id}")]
async fn get_server(
    data: web::Data<AppState>,
    session: web::ReqData<Session>,
    path: web::Path<u64>,
) -> Result<impl Responder, errors::Errors> {
    let server = query_as!(structures::server::Server, "SELECT id, created_at, name, owner_id FROM Server WHERE id = ? AND id IN (SELECT server_id FROM Member WHERE user_id = ?)", path.into_inner(), session.user_id)
        .fetch_optional(&data.db)
        .await
        .map_err(errors::Errors::Db)?;

    match server {
        Some(server) => {
            let mut server_value = serde_json::to_value(server.clone()).unwrap();
            let channels = query_as!(structures::channel::Channel, "SELECT id, created_at, name, kind AS `kind: _`, server_id FROM Channel WHERE server_id = ?", server.id)
                .fetch_all(&data.db)
                .await
                .map_err(errors::Errors::Db)?;

            merge_json(
                &mut server_value,
                &serde_json::json!({ "channels": channels }),
            );

            Ok(HttpResponse::Ok().json(server_value))
        }
        None => Ok(HttpResponse::NotFound().finish()),
    }
}

#[get("/servers")]
async fn my_servers(
    data: web::Data<AppState>,
    session: web::ReqData<Session>,
) -> Result<impl Responder, errors::Errors> {
    let return_data = query!(
        "SELECT Server.id, Server.created_at, Server.name, Server.owner_id, Channel.id AS channel_id, Channel.created_at AS channel_created_at, Channel.name AS channel_name, Channel.kind AS channel_kind FROM Server JOIN Channel ON Server.id = Channel.server_id WHERE Server.id IN (SELECT server_id FROM Member WHERE user_id = ?) ORDER BY Server.id, Channel.id",
        session.user_id
    )
        .fetch_all(&data.db)
        .await
        .map_err(errors::Errors::Db)?;

    let mut server_channel_map: IndexMap<Server, Vec<Channel>> = IndexMap::new();

    return_data.iter().for_each(|row| {
        let server = Server {
            id: row.id.into(),
            created_at: row.created_at,
            name: row.name.clone(),
            owner_id: row.owner_id.into(),
        };

        let channel = Channel {
            id: row.channel_id.into(),
            created_at: row.channel_created_at,
            name: row.channel_name.clone(),
            kind: ChannelKind::from_str(row.channel_kind.as_str()).unwrap(),
            server_id: row.id.into(),
        };

        server_channel_map
            .entry(server)
            .or_insert_with(Vec::new)
            .push(channel);
    });

    Ok(HttpResponse::Ok().json(
        server_channel_map
            .iter()
            .map(|(server, channels)| {
                let mut server_value = serde_json::to_value(server.clone()).unwrap();
                merge_json(
                    &mut server_value,
                    &serde_json::json!({ "channels": channels }),
                );
                server_value
            })
            .collect::<Vec<_>>(),
    ))
}

#[derive(Deserialize, Validate)]
pub struct CreateServerData {
    #[validate(length(min = 2, max = 32))]
    name: String,
}

#[post("/servers")]
async fn create_server(
    req_body: web::Either<web::Json<CreateServerData>, web::Form<CreateServerData>>,
    data: web::Data<AppState>,
    session: web::ReqData<Session>,
) -> Result<impl Responder, errors::Errors> {
    let body = req_body.into_inner();
    body.validate().map_err(errors::Errors::Validation)?;

    let server: (u64, DateTime<Utc>) =
        query_as("INSERT INTO Server VALUES (NULL, DEFAULT, ?, ?) RETURNING id, created_at")
            .bind(body.name.clone())
            .bind(session.user_id)
            .fetch_one(&data.db)
            .await
            .map_err(errors::Errors::Db)?;

    let member: (u64, DateTime<Utc>) =
        query_as("INSERT INTO Member VALUES (NULL, DEFAULT, ?, ?, NULL) RETURNING id, created_at")
            .bind(server.0)
            .bind(session.user_id)
            .fetch_one(&data.db)
            .await
            .map_err(errors::Errors::Db)?;

    let channel: (u64, DateTime<Utc>) =
        query_as("INSERT INTO Channel VALUES (NULL, DEFAULT, ?, ?, ?) RETURNING id, created_at")
            .bind("general")
            .bind(ChannelKind::Text)
            .bind(server.0)
            .fetch_one(&data.db)
            .await
            .map_err(errors::Errors::Db)?;

    let member_struct = Member {
        id: member.0.into(),
        created_at: member.1,
        user_id: Some(session.user_id.0).into(),
        server_id: server.0.into(),
        nickname: None,
    };

    let channel_struct = Channel {
        id: channel.0.into(),
        created_at: channel.1,
        name: "general".to_string(),
        kind: ChannelKind::Text,
        server_id: server.0.into(),
    };

    let mut additional_data = serde_json::json!({
        "members": [member_struct],
        "channels": [channel_struct],
    });

    merge_json(
        &mut additional_data,
        &serde_json::to_value(Server {
            id: server.0.into(),
            created_at: server.1,
            name: body.name,
            owner_id: session.user_id,
        })
        .unwrap(),
    );

    let msg = JsonMessage(serde_json::json!({
        "type": "server_create",
        "data": additional_data.clone(),
    }));

    if let Some(owner_sockets) = data
        .user_connections
        .get(&session.user_id.0)
    {
<<<<<<< HEAD
        data.server_connections.entry(server.0).or_insert_with(DashSet::new).insert(session.user_id.0);
        
=======
        data.server_connections
            .write()
            .unwrap()
            .entry(server.0)
            .or_insert_with(HashSet::new)
            .insert(session.user_id.0);

>>>>>>> 38ec83b4
        owner_sockets.iter().for_each(|addr| {
            addr.do_send(msg.clone());
        })
    }

    Ok(HttpResponse::Ok().json(additional_data))
}

pub fn configure(cfg: &mut web::ServiceConfig) {
    cfg.service(get_server)
        .service(my_servers)
        .service(create_server);
}<|MERGE_RESOLUTION|>--- conflicted
+++ resolved
@@ -181,22 +181,12 @@
         "data": additional_data.clone(),
     }));
 
-    if let Some(owner_sockets) = data
-        .user_connections
-        .get(&session.user_id.0)
-    {
-<<<<<<< HEAD
-        data.server_connections.entry(server.0).or_insert_with(DashSet::new).insert(session.user_id.0);
-        
-=======
+    if let Some(owner_sockets) = data.user_connections.get(&session.user_id.0) {
         data.server_connections
-            .write()
-            .unwrap()
             .entry(server.0)
-            .or_insert_with(HashSet::new)
+            .or_insert_with(DashSet::new)
             .insert(session.user_id.0);
 
->>>>>>> 38ec83b4
         owner_sockets.iter().for_each(|addr| {
             addr.do_send(msg.clone());
         })
