--- conflicted
+++ resolved
@@ -195,10 +195,9 @@
     .map_err(errors::Errors::Db)?;
 
     let server_msg = JsonMessage(serde_json::json!({
-<<<<<<< HEAD
-            "type": "server_delete",
-            "data": server.clone()
-        }));
+        "type": "server_delete",
+        "data": server.clone()
+    }));
 
     if let Some(user_connections) = data.user_connections.get(&session.user_id.0) {
         user_connections.iter().for_each(|addr| {
@@ -209,29 +208,6 @@
     data.server_connections.entry(server_id).and_modify(|map| {
         map.remove(&session.user_id.0);
     });
-=======
-        "type": "server_delete",
-        "data": server.clone()
-    }));
-
-    data.user_connections
-        .read()
-        .unwrap()
-        .get(&session.user_id.0)
-        .unwrap()
-        .iter()
-        .for_each(|addr| {
-            addr.do_send(server_msg.clone());
-        });
-
-    data.server_connections
-        .write()
-        .unwrap()
-        .entry(server_id)
-        .and_modify(|map| {
-            map.remove(&session.user_id.0);
-        });
->>>>>>> 38ec83b4
 
     Ok(HttpResponse::Ok().json(member_value))
 }
